import numpy as np
import pytest
from bams.example_systems import GaussianMixtureSampler, IndependentMultinomialSamper, ArgonTemperingSampler

"""
Tests for mixture sampling examples. These example samplers are used to test and demonstrate Bayesian adaptive mixture
sampling (BAMS) as well as self adjusted mixture sampling (SAMS).

Author: Gregory Ross
"""

class TestGaussianSampler(object):
    """
    Tests for the Gaussian mixture sampler defined in bams.example_systems.
    """
    def test_sampler(self):
        """
        Run the sampler with without biases
        """
        # Create 10 states with different standard deviations.
        sampler = GaussianMixtureSampler(sigmas=np.arange(1, 100, 10))

        # Perform the mixture sampling
        sampler.step(nsteps=1, save_freq=1)

    def test_biased_sampler(self):
        """
        Run the sampler with after the application of biases
        """
        # Create 10 states with different standard deviations.
        sampler = GaussianMixtureSampler(sigmas=np.arange(1, 100, 10), zetas=-np.arange(1, 100, 10))

        # Perform the biased mixture sampling
        sampler.step(nsteps=1, save_freq=1)

    def test_current_state(self):
        """
        Ensures the current state agrees with the histogram.
        """
        # Create 10 states with different standard deviations.
        sampler = GaussianMixtureSampler(sigmas=np.arange(1, 100, 10))

        # Perform the mixture sampling with a single move
        sampler.step(nsteps=1, save_freq=1)

        # See if the current state corresponds to the non-zero element in the histogram
        assert sampler.state == int(np.where(sampler.histogram != 0)[0][0])

    def test_histogram_counts(self):
        """
        Ensures that after several samples, the histogram counts are consistent with the number of number of samples
        """
        # Create 10 states with different standard deviations.
        sampler = GaussianMixtureSampler(sigmas = np.arange(1,100,10))

        # Perform the mixture sampling
        nsteps = 10
        sampler.step(nsteps=nsteps, save_freq=1)

        # Ensure the number of iterations matches the counts
        assert sampler.histogram.sum() == nsteps

class TestMultinomialSampler(object):
    """
    Contains tests for the multinomial sampler in bams.IndependentMultinomialSamper
    """
    def test_sampler(self):
        """
        Generates samples from a multinomial distribution
        """
        # Initialize sampler with example free energies
        free_energies = np.arange(0,-100, -10)
        sampler = IndependentMultinomialSamper(free_energies=free_energies)

        # Run the sampler
        sampler.step(nsteps=10)

    def test_biased_sampler(self):
        """
        Generates samples from a multinomial distribution
        """
        # Initialize sampler with example free energies
        free_energies = np.arange(0,-100, -10)
        sampler = IndependentMultinomialSamper(free_energies=free_energies, zetas=-np.arange(1, 100, 10))

        # Run the sampler
        sampler.step(nsteps=10)

    def test_current_state(self):
        """
        Ensures the current state is correctly reported.
        """
        # Initialize sampler with example free energies
        free_energies = np.arange(0,-100, -10)
        sampler = IndependentMultinomialSamper(free_energies=free_energies)

        # Perform the mixture sampling with a single move
        sampler.step(nsteps=1)

        # See if the current state corresponds to the non-zero element in the histogram
        assert sampler.state == int(np.where(sampler.histogram != 0)[0][0])

    def test_histogram_counts(self):
        """
        Ensures that after several samples, the histogram counts are consistent with the number of number of samples
        """
        # Initialize sampler with example free energies
        free_energies = np.arange(0,-100, -10)
        sampler = IndependentMultinomialSamper(free_energies=free_energies)

        # Run the sampler
        nsteps = 10
        sampler.step(nsteps=nsteps)

        assert sampler.histogram.sum() == nsteps

<<<<<<< HEAD

# See whether openmm is installed for TestArgonTemperingSampler. If not, those tests are skipped.
=======
# See whether openmm is installed for the next test. If not, it's skipped.
>>>>>>> d991d2e7
try:
    import simtk
    import openmmtools
    openmm_missing = False
except:
    openmm_missing = True

@pytest.mark.skipif(openmm_missing, reason='OpenMM and openmmtools are not installed')
<<<<<<< HEAD
class TestArgonTemperingSampler(object):
    """
    A set of tests for the simulated tempering example of an argon gas.
    """
    def test_initialization(self):
        """
        Ensure initialization works.
        """
        nparticles = 1000
        temperature_ladder = np.linspace(300.0, 500.0, 20)
        biases = np.arange(len(temperature_ladder))
        sampler = ArgonTemperingSampler(nparticles, temperature_ladder, biases)

    def test_sampler(self):
        """
        Test whether object can sample configurations without error
        """
        sampler = ArgonTemperingSampler(100, np.linspace(300.0, 400.0, 20))
        sampler.sample(nsteps=10, niterations=5, save_freq=1)

    def test_current_state(self):
        """
        Ensure that current_state is an array where the only non-zero element is the sampler state.
        """
        sampler = ArgonTemperingSampler(100, np.linspace(300.0, 400.0, 20))
        current_state = sampler.sample(nsteps=1, niterations=1, save_freq=1)
        assert np.where(current_state == 1)[0] == sampler.state

    def test_histogram_counts(self):
        """
        Make sure the histogram correctly tracks the total number of states visited.
        """
        niterations = 5
        sampler = ArgonTemperingSampler(100, np.linspace(300.0, 400.0, 20))
        sampler.sample(nsteps=1, niterations=niterations, save_freq=1)
        assert np.sum(sampler.histogram) == niterations

    def test_sample_state_coverage(self):
        """
        Make sure that when the temperature ladder is all the same temperature and there no biases are applied
        a number of states are visited. Tests that states can be sampled over.

        This is a stochastic test. However, the probability for remaining in same state for 100 iterations when there
        are 5 total number of states with uniform wieghts is roughly 1E-70.
        """
        nstates = 5
        sampler = ArgonTemperingSampler(100, np.repeat(300.0, nstates))
        sampler.sample(nsteps=1, niterations=100, save_freq=1)
        assert np.sum(sampler.histogram > 1) == len(sampler.histogram)

    def test_reset_statistics(self):
        """
        Make sure the sampling statistics are correctly reset
        """
        sampler = ArgonTemperingSampler(100, np.linspace(300.0, 400.0, 20))
        sampler.sample(nsteps=1, niterations=5, save_freq=1)
        sampler.reset_statistics()
        assert np.sum(sampler.histogram) == 0 and sampler.nmoves == 0

    def test_reduced_potential_scaling(self):
        """
        Make sure that the reduced potential has the correct scaling with temperature. The reduced potential has the
        form


            u(x) = E(x)/kT,

        where E(x) is the potential energy, k is Boltzmann's constant and T is the temperature. As T -> infinity,
        u(x)-> 0. This test ensures this correct scaling.
        """
        sampler = ArgonTemperingSampler(100, np.linspace(300.0, 400.0, 20))
        u = sampler.reduced_potential()
        assert np.all(np.diff(u) < 0)
=======
class TestArgonTemperingExample(object):
    """
    Make sure the class to perform simulated tempering operates as expect.
    """
    def test_sampler(self):
        """
        Test the sampling features
        """
        sampler = ArgonTemperingSampler(nparticles=1000, temperature_ladder=np.linspace(300, 500, 20), biases=None)
        sampler.sample(nsteps=10, niterations=10)
>>>>>>> d991d2e7
<|MERGE_RESOLUTION|>--- conflicted
+++ resolved
@@ -114,12 +114,8 @@
 
         assert sampler.histogram.sum() == nsteps
 
-<<<<<<< HEAD
 
 # See whether openmm is installed for TestArgonTemperingSampler. If not, those tests are skipped.
-=======
-# See whether openmm is installed for the next test. If not, it's skipped.
->>>>>>> d991d2e7
 try:
     import simtk
     import openmmtools
@@ -128,7 +124,6 @@
     openmm_missing = True
 
 @pytest.mark.skipif(openmm_missing, reason='OpenMM and openmmtools are not installed')
-<<<<<<< HEAD
 class TestArgonTemperingSampler(object):
     """
     A set of tests for the simulated tempering example of an argon gas.
@@ -201,16 +196,4 @@
         """
         sampler = ArgonTemperingSampler(100, np.linspace(300.0, 400.0, 20))
         u = sampler.reduced_potential()
-        assert np.all(np.diff(u) < 0)
-=======
-class TestArgonTemperingExample(object):
-    """
-    Make sure the class to perform simulated tempering operates as expect.
-    """
-    def test_sampler(self):
-        """
-        Test the sampling features
-        """
-        sampler = ArgonTemperingSampler(nparticles=1000, temperature_ladder=np.linspace(300, 500, 20), biases=None)
-        sampler.sample(nsteps=10, niterations=10)
->>>>>>> d991d2e7
+        assert np.all(np.diff(u) < 0)